import type monacoNS from "monaco-editor-core";
import type {
  FileStat,
  FileSystem,
  Workspace as IWorkspace,
  WorkspaceHistory,
  WorkspaceHistoryState,
  WorkspaceInit,
  WorkspaceInitMultiple,
  WorkspaceViewState,
} from "../types/workspace.d.ts";
import { WorkspaceURI } from "./multi-workspace.ts";

// ! external modules, don't remove the `.js` extension
import {
  createPersistStateStorage,
  createPersistTask,
  decode,
  encode,
  filenameToURL,
  openIDB,
  openIDBCursor,
  promiseWithResolvers,
  promisifyIDBRequest,
  supportLocalStorage,
  toURL,
} from "./util.js";

/** class Workspace implements IWorkspace */
<<<<<<< HEAD
export class Workspace<T extends WorkspaceInit | WorkspaceInitMultiple> implements IWorkspace<T> {
  private _monaco: { promise: Promise<typeof monacoNS>; resolve: (value: typeof monacoNS) => void; reject: (reason: any) => void };
=======
export class Workspace implements IWorkspace {
  private _monaco: PromiseWithResolvers<typeof monacoNS>;
>>>>>>> 170d1d5b
  private _history: WorkspaceHistory;
  private _fs: FileSystem;
  private _viewState: WorkspaceViewState;
  private _entryFile?: string;
  private _name: string;

  constructor(options: T = {} as T) {
    const { name = "default", browserHistory, initialFiles, entryFile, customFS } = options;

    this._monaco = promiseWithResolvers();
    this._fs = customFS ?? new IndexedDBFileSystem("modern-monaco-workspace(" + name + ")");
    this._viewState = new WorkspaceStateStorage<monacoNS.editor.ICodeEditorViewState>("modern-monaco-state(" + name + ")");
    this._entryFile = entryFile;
    this._name = name;

    if (initialFiles) {
      for (const [name, data] of Object.entries(initialFiles)) {
        void this._fs.stat(name).catch(async (err) => {
          if (err instanceof ErrorNotFound) {
            const { pathname } = filenameToURL(name);
            const dir = pathname.slice(0, pathname.lastIndexOf("/"));
            if (dir) {
              await this._fs.createDirectory(dir);
            }
            await this._fs.writeFile(name, data);
          } else {
            throw err;
          }
        });
      }
    }

    if (browserHistory) {
      if (!globalThis.history) {
        throw new Error("Browser history is not supported.");
      }
      this._history = new BrowserHistory(browserHistory === true ? "/" : browserHistory.basePath);
    } else {
      this._history = new LocalStorageHistory(name);
    }
  }

  setupMonaco(monaco: typeof monacoNS) {
    this._monaco.resolve(monaco);
  }

  get entryFile() {
    return this._entryFile;
  }

  get fs() {
    return this._fs;
  }

  get history() {
    return this._history;
  }

  get name() {
    return this._name;
  }

  get viewState() {
    return this._viewState;
  }

  async openTextDocument(uri: string | URL, content?: string): Promise<monacoNS.editor.ITextModel> {
    const monaco = await this._monaco.promise;
    return this._openTextDocument(uri, monaco.editor.getEditors()[0], undefined, content);
  }

  async _openTextDocument(
    uri: string | URL,
    editor?: monacoNS.editor.ICodeEditor,
    selectionOrPosition?: monacoNS.IRange | monacoNS.IPosition,
    readonlyContent?: string,
  ): Promise<monacoNS.editor.ITextModel> {
    const monaco = await this._monaco.promise;
    const fs = this._fs;
    const href = toURL(uri).href;
    const content = readonlyContent ?? await fs.readTextFile(href);
    const viewState = await this.viewState.get(href);

    // Create workspace-scoped URIs to ensure model isolation
    // For non-default workspaces, prefix the path with /workspace/{name}
    let modelUri = monaco.Uri.parse(href);
    if (this._name !== 'default') {
      const transformedPath = WorkspaceURI.addWorkspacePrefix(modelUri.path, this._name);
      modelUri = modelUri.with({ path: transformedPath });
    }

    // Always create a new model with the correct content for this workspace
    // Check if model already exists and has different content
    let model = monaco.editor.getModel(modelUri);
    if (!model) {
      // Create new model with correct content
      model = monaco.editor.createModel(content, undefined, modelUri);
    } else if (model.getValue() !== content) {
      // Update existing model with correct content for this workspace
      model.setValue(content);
    }
    if (!Reflect.has(model, "__OB__") && typeof readonlyContent !== "string") {
      const persist = createPersistTask(() => fs.writeFile(href, model.getValue(), { isModelContentChange: true }));
      const disposable = model.onDidChangeContent(persist);
      const unwatch = fs.watch(href, (kind, _, __, context) => {
        if (kind === "modify" && (!context || !context.isModelContentChange)) {
          fs.readTextFile(href).then((content) => {
            if (model.getValue() !== content) {
              model.setValue(content);
              model.pushStackElement();
            }
          });
        }
      });
      model.onWillDispose(() => {
        Reflect.deleteProperty(model, "__OB__");
        disposable.dispose();
        unwatch();
      });
      Reflect.set(model, "__OB__", true);
    }
    if (editor) {
      editor.setModel(model);
      editor.updateOptions({ readOnly: typeof readonlyContent === "string" });
      if (typeof readonlyContent === "string") {
        const disposable = editor.onDidChangeModel(() => {
          model.dispose();
          disposable.dispose();
        });
      }
      if (selectionOrPosition) {
        if ("startLineNumber" in selectionOrPosition) {
          editor.setSelection(selectionOrPosition);
        } else {
          editor.setPosition(selectionOrPosition);
        }
        const pos = editor.getPosition();
        if (pos) {
          const svp = editor.getScrolledVisiblePosition(new monaco.Position(pos.lineNumber - 7, pos.column));
          if (svp) {
            editor.setScrollTop(svp.top);
          }
        }
      } else if (viewState) {
        editor.restoreViewState(viewState);
      }
      if (this._history.state.current !== href) {
        this._history.push(href);
      }
    }
    return model;
  }

  async showInputBox(options: monacoNS.InputBoxOptions, token: monacoNS.CancellationToken) {
    const monaco = await this._monaco.promise;
    return monaco.showInputBox(options, token);
  }

  async showQuickPick(items: any, options: any, token: monacoNS.CancellationToken) {
    const monaco = await this._monaco.promise;
    return monaco.showQuickPick(items, options, token) as any;
  }
}

type FileSystemWatcher = {
  pathname: string;
  recursive?: boolean;
  handle: (kind: "create" | "modify" | "remove", filename: string, type?: number, context?: any) => void;
};

/** workspace file system using IndexedDB. */
class IndexedDBFileSystem implements FileSystem {
  private _watchers = new Set<FileSystemWatcher>();
  private _db: WorkspaceDatabase;

  constructor(scope: string) {
    this._db = new WorkspaceDatabase(
      scope,
      { name: "fs-meta", keyPath: "url" },
      { name: "fs-blob", keyPath: "url" },
    );
  }

  private async _getIdbObjectStore(storeName: string, readwrite = false): Promise<IDBObjectStore> {
    const db = await this._db.open();
    return db.transaction(storeName, readwrite ? "readwrite" : "readonly").objectStore(storeName);
  }

  private async _getIdbObjectStores(readwrite = false): Promise<[IDBObjectStore, IDBObjectStore]> {
    const transaction = (await this._db.open()).transaction(["fs-meta", "fs-blob"], readwrite ? "readwrite" : "readonly");
    return [transaction.objectStore("fs-meta"), transaction.objectStore("fs-blob")];
  }

  async stat(name: string): Promise<FileStat> {
    const url = filenameToURL(name).href;
    if (url === "file:///") {
      return { type: 2, version: 1, ctime: 0, mtime: 0, size: 0 };
    }
    const metaStore = await this._getIdbObjectStore("fs-meta");
    const stat = await promisifyIDBRequest<FileStat | undefined>(metaStore.get(url));
    if (!stat) {
      throw new ErrorNotFound(url);
    }
    return stat;
  }

  async createDirectory(name: string): Promise<void> {
    const now = Date.now();
    const { pathname, href: url } = filenameToURL(name);
    const metaStore = await this._getIdbObjectStore("fs-meta", true);
    const promises: Promise<void>[] = [];
    const newDirs: string[] = [];
    // ensure parent directories exist
    let parent = pathname.slice(0, pathname.lastIndexOf("/"));
    while (parent) {
      const stat: FileStat = { type: 2, version: 1, ctime: now, mtime: now, size: 0 };
      promises.push(
        promisifyIDBRequest<void>(metaStore.add({ url: filenameToURL(parent).href, ...stat })).catch((error) => {
          if (error.name !== "ConstraintError") {
            throw error;
          }
        }),
      );
      newDirs.push(parent);
      parent = parent.slice(0, parent.lastIndexOf("/"));
    }
    const stat: FileStat = { type: 2, version: 1, ctime: now, mtime: now, size: 0 };
    promises.push(
      promisifyIDBRequest<void>(metaStore.add({ url, ...stat })).catch((error) => {
        if (error.name !== "ConstraintError") {
          throw error;
        }
      }),
    );
    newDirs.push(pathname);
    await Promise.all(promises);
    for (const dir of newDirs) {
      this._notify("create", dir, 2);
    }
  }

  async readDirectory(name: string): Promise<[string, number][]> {
    const { pathname } = filenameToURL(name);
    const stat = await this.stat(name);
    if (stat.type !== 2) {
      throw new Error(`read ${pathname}: not a directory`);
    }
    const metaStore = await this._getIdbObjectStore("fs-meta");
    const entries: [string, number][] = [];
    const dir = "file://" + pathname + (pathname.endsWith("/") ? "" : "/");
    await openIDBCursor(metaStore, IDBKeyRange.lowerBound(dir, true), (cursor) => {
      const stat = cursor.value;
      if (stat.url.startsWith(dir)) {
        const name = stat.url.slice(dir.length);
        if (name !== "" && name.indexOf("/") === -1) {
          entries.push([name, stat.type]);
        }
        return true;
      }
      return false;
    });
    return entries;
  }

  async readFile(name: string): Promise<Uint8Array> {
    const url = filenameToURL(name).href;
    const blobStore = await this._getIdbObjectStore("fs-blob");
    const file = await promisifyIDBRequest<{ content: Uint8Array }>(blobStore.get(url));
    if (!file) {
      throw new ErrorNotFound(url);
    }
    return file.content;
  }

  async readTextFile(filename: string): Promise<string> {
    return this.readFile(filename).then(decode);
  }

  async writeFile(name: string, content: string | Uint8Array, context?: any): Promise<void> {
    const { pathname, href: url } = filenameToURL(name);
    const dir = pathname.slice(0, pathname.lastIndexOf("/"));
    if (dir) {
      try {
        if ((await this.stat(dir)).type !== 2) {
          throw new Error(`write ${pathname}: not a directory`);
        }
      } catch (error) {
        if (error instanceof ErrorNotFound) {
          throw new Error(`write ${pathname}: no such file or directory`);
        }
        throw error;
      }
    }
    let oldStat: FileStat | null = null;
    try {
      oldStat = await this.stat(url);
    } catch (error) {
      if (!(error instanceof ErrorNotFound)) {
        throw error;
      }
    }
    if (oldStat?.type === 2) {
      throw new Error(`write ${pathname}: is a directory`);
    }
    content = typeof content === "string" ? encode(content) : content;
    const now = Date.now();
    const newStat: FileStat = {
      type: 1,
      version: (oldStat?.version ?? 0) + 1,
      ctime: oldStat?.ctime ?? now,
      mtime: now,
      size: content.byteLength,
    };
    const [metaStore, blobStore] = await this._getIdbObjectStores(true);
    await Promise.all([
      promisifyIDBRequest(metaStore.put({ url, ...newStat })),
      promisifyIDBRequest(blobStore.put({ url, content })),
    ]);
    this._notify(oldStat ? "modify" : "create", pathname, 1, context);
  }

  async delete(name: string, options?: { recursive: boolean }): Promise<void> {
    const { pathname, href: url } = filenameToURL(name);
    const stat = await this.stat(url);
    if (stat.type === 1 /* File */) {
      const [metaStore, blobStore] = await this._getIdbObjectStores(true);
      await Promise.all([
        promisifyIDBRequest(metaStore.delete(url)),
        promisifyIDBRequest(blobStore.delete(url)),
      ]);
      this._notify("remove", pathname, 1);
    } else if (stat.type === 2 /* Directory */) {
      if (options?.recursive) {
        const promises: Promise<void>[] = [];
        const [metaStore, blobStore] = await this._getIdbObjectStores(true);
        const deleted: [string, number][] = [];
        promises.push(openIDBCursor(metaStore, IDBKeyRange.lowerBound(url), (cursor) => {
          const stat = cursor.value;
          if (stat.url.startsWith(url)) {
            if (stat.type === 1) {
              promises.push(promisifyIDBRequest(blobStore.delete(stat.url)));
            }
            promises.push(promisifyIDBRequest(cursor.delete()));
            deleted.push([stat.url, stat.type]);
            return true;
          }
          return false;
        }));
        await Promise.all(promises);
        for (const [url, type] of deleted) {
          this._notify("remove", new URL(url).pathname, type);
        }
      } else {
        const entries = await this.readDirectory(url);
        if (entries.length > 0) {
          throw new Error(`delete ${url}: directory not empty`);
        }
        const metaStore = await this._getIdbObjectStore("fs-meta", true);
        await promisifyIDBRequest(metaStore.delete(url));
        this._notify("remove", pathname, 2);
      }
    } else {
      const metaStore = await this._getIdbObjectStore("fs-meta", true);
      await promisifyIDBRequest(metaStore.delete(url));
      this._notify("remove", pathname, stat.type);
    }
  }

  async copy(source: string, target: string, options?: { overwrite: boolean }): Promise<void> {
    throw new Error("Method not implemented.");
  }

  async rename(oldName: string, newName: string, options?: { overwrite: boolean }): Promise<void> {
    const { href: oldUrl, pathname: oldPath } = filenameToURL(oldName);
    const { href: newUrl, pathname: newPath } = filenameToURL(newName);
    const oldStat = await this.stat(oldUrl);
    try {
      const stat = await this.stat(newUrl);
      if (!options?.overwrite) {
        throw new Error(`rename ${oldUrl} to ${newUrl}: file exists`);
      }
      await this.delete(newUrl, stat.type === 2 ? { recursive: true } : undefined);
    } catch (error) {
      if (!(error instanceof ErrorNotFound)) {
        throw error;
      }
    }
    const newPathDirname = newPath.slice(0, newPath.lastIndexOf("/"));
    if (newPathDirname) {
      try {
        if ((await this.stat(newPathDirname)).type !== 2) {
          throw new Error(`rename ${oldUrl} to ${newUrl}: Not a directory`);
        }
      } catch (error) {
        if (error instanceof ErrorNotFound) {
          throw new Error(`rename ${oldUrl} to ${newUrl}: No such file or directory`);
        }
        throw error;
      }
    }
    const [metaStore, blobStore] = await this._getIdbObjectStores(true);
    const promises: Promise<any>[] = [
      promisifyIDBRequest(metaStore.delete(oldUrl)),
      promisifyIDBRequest(metaStore.put({ ...oldStat, url: newUrl })),
    ];
    const renameBlob = (oldUrl: string, newUrl: string) =>
      openIDBCursor(blobStore, IDBKeyRange.only(oldUrl), (cursor) => {
        promises.push(promisifyIDBRequest(blobStore.put({ url: newUrl, content: cursor.value.content })));
        promises.push(promisifyIDBRequest(cursor.delete()));
      });
    const moved: [string, string, number][] = [[oldPath, newPath, oldStat.type]];
    if (oldStat.type === 1) {
      promises.push(renameBlob(oldUrl, newUrl));
    } else if (oldStat.type === 2) {
      let dirUrl = oldUrl;
      if (!dirUrl.endsWith("/")) {
        dirUrl += "/";
      }
      const renamingChildren = openIDBCursor(
        metaStore,
        IDBKeyRange.lowerBound(dirUrl, true),
        (cursor) => {
          const stat = cursor.value;
          if (stat.url.startsWith(dirUrl)) {
            const url = newUrl + stat.url.slice(dirUrl.length - 1);
            if (stat.type === 1) {
              promises.push(renameBlob(stat.url, url));
            }
            promises.push(promisifyIDBRequest(metaStore.put({ ...stat, url })));
            promises.push(promisifyIDBRequest(cursor.delete()));
            moved.push([new URL(stat.url).pathname, new URL(url).pathname, stat.type]);
            return true;
          }
          return false;
        },
      );
      promises.push(renamingChildren);
    }
    await Promise.all(promises);
    for (const [oldPath, newPath, type] of moved) {
      this._notify("remove", oldPath, type);
      this._notify("create", newPath, type);
    }
  }

  watch(filename: string, handle: FileSystemWatcher["handle"]): () => void;
  watch(filename: string, options: { recursive: boolean }, handle: FileSystemWatcher["handle"]): () => void;
  watch(
    filename: string,
    handleOrOptions: FileSystemWatcher["handle"] | { recursive: boolean },
    handle?: FileSystemWatcher["handle"],
  ): () => void {
    const options = typeof handleOrOptions === "function" ? undefined : handleOrOptions;
    handle = typeof handleOrOptions === "function" ? handleOrOptions : handle!;
    if (typeof handle !== "function") {
      throw new TypeError("handle must be a function");
    }
    const watcher: FileSystemWatcher = { pathname: filenameToURL(filename).pathname, recursive: options?.recursive ?? false, handle };
    this._watchers.add(watcher);
    return () => {
      this._watchers.delete(watcher);
    };
  }

  private async _notify(kind: "create" | "modify" | "remove", pathname: string, type?: number, context?: any) {
    for (const watcher of this._watchers) {
      if (
        watcher.pathname === pathname || (watcher.recursive && (watcher.pathname === "/" || pathname.startsWith(watcher.pathname + "/")))
      ) {
        watcher.handle(kind, pathname, type, context);
      }
    }
  }
}

/** Error for file not found. */
export class ErrorNotFound extends Error {
  constructor(name: string) {
    super("No such file or directory: " + name);
  }
}

/** walk the file system and return all entries. */
export async function walk(fs: FileSystem, dir: string = "/"): Promise<string[]> {
  const entries: string[] = [];
  for (const [name, type] of await fs.readDirectory(dir || "/")) {
    const path = (dir.endsWith("/") ? dir.slice(0, -1) : dir) + "/" + name;
    if (type === 2) {
      entries.push(...(await walk(fs, path)));
    } else {
      entries.push(path);
    }
  }
  return entries;
}

/** WorkspaceDatabase provides workspace database. */
class WorkspaceDatabase {
  private _db: Promise<IDBDatabase> | IDBDatabase;

  constructor(
    name: string,
    ...stores: { name: string; keyPath: string; onCreate?: (store: IDBObjectStore) => Promise<void> }[]
  ) {
    const open = () =>
      openIDB(name, 1, ...stores).then((db) => {
        db.onclose = () => {
          // reopen the db on 'close' event
          this._db = open();
        };
        return this._db = db;
      });
    this._db = open();
  }

  async open(): Promise<IDBDatabase> {
    return await this._db;
  }
}

/** workspace state storage */

/** workspace state storage */
class WorkspaceStateStorage<T> {
  #db: WorkspaceDatabase;

  constructor(dbName: string) {
    this.#db = new WorkspaceDatabase(
      dbName,
      {
        name: "store",
        keyPath: "url",
      },
    );
  }

  async get(uri: string | URL): Promise<T | undefined> {
    const url = toURL(uri).href;
    const store = (await this.#db.open()).transaction("store", "readonly").objectStore("store");
    return promisifyIDBRequest<{ state: T } | undefined>(store.get(url)).then((result) => result?.state);
  }

  async save(uri: string | URL, state: T): Promise<void> {
    const url = toURL(uri).href;
    const store = (await this.#db.open()).transaction("store", "readwrite").objectStore("store");
    await promisifyIDBRequest(store.put({ url, state }));
  }
}

/** local storage workspace history */
class LocalStorageHistory implements WorkspaceHistory {
  private _state: { current: number; history: string[] };
  private _maxHistory: number;
  private _handlers = new Set<(state: WorkspaceHistoryState) => void>();

  constructor(scope: string, maxHistory = 100) {
    const defaultState = { "current": -1, "history": [] };
    this._state = supportLocalStorage()
      ? createPersistStateStorage("modern-monaco-workspace-history:" + scope, defaultState)
      : defaultState;
    this._maxHistory = maxHistory;
  }

  private _onPopState() {
    for (const handler of this._handlers) {
      handler(this.state);
    }
  }

  get state(): WorkspaceHistoryState {
    return { current: this._state.history[this._state.current] ?? "" };
  }

  back(): void {
    this._state.current--;
    if (this._state.current < 0) {
      this._state.current = 0;
    }
    this._onPopState();
  }

  forward(): void {
    this._state.current++;
    if (this._state.current >= this._state.history.length) {
      this._state.current = this._state.history.length - 1;
    }
    this._onPopState();
  }

  push(name: string): void {
    const url = filenameToURL(name);
    const history = this._state.history.slice(0, this._state.current + 1);
    history.push(url.href);
    if (history.length > this._maxHistory) {
      history.shift();
    }
    this._state.history = history;
    this._state.current = history.length - 1;
    this._onPopState();
  }

  replace(name: string): void {
    const url = filenameToURL(name);
    const history = [...this._state.history]; // copy the array
    if (this._state.current === -1) {
      this._state.current = 0;
    }
    history[this._state.current] = url.href;
    this._state.history = history;
    this._onPopState();
  }

  onChange(handler: (state: WorkspaceHistoryState) => void): () => void {
    this._handlers.add(handler);
    return () => {
      this._handlers.delete(handler);
    };
  }
}

/** browser workspace history */
class BrowserHistory implements WorkspaceHistory {
  private _basePath = "";
  private _current = "";
  private _handlers = new Set<(state: WorkspaceHistoryState) => void>();

  constructor(basePath = "") {
    this._basePath = "/" + basePath.split("/").filter(Boolean).join("/");
    this._current = this._trimBasePath(location.pathname);
    window.addEventListener("popstate", () => {
      this._current = this._trimBasePath(location.pathname);
      this._onPopState();
    });
  }

  private _trimBasePath(pathname: string) {
    if (pathname != "/" && pathname.startsWith(this._basePath)) {
      return new URL(pathname.slice(this._basePath.length), "file:///").href;
    }
    return "";
  }

  private _joinBasePath(url: URL) {
    const basePath = this._basePath === "/" ? "" : this._basePath;
    if (url.protocol === "file:") {
      return basePath + url.pathname;
    }
    return basePath + "/" + url.href;
  }

  private _onPopState() {
    for (const handler of this._handlers) {
      handler(this.state);
    }
  }

  get state(): WorkspaceHistoryState {
    return { current: this._current };
  }

  back(): void {
    history.back();
  }

  forward(): void {
    history.forward();
  }

  push(name: string): void {
    const url = filenameToURL(name);
    history.pushState(null, "", this._joinBasePath(url));
    this._current = url.href;
    this._onPopState();
  }

  replace(name: string): void {
    const url = filenameToURL(name);
    history.replaceState(null, "", this._joinBasePath(url));
    this._current = url.href;
    this._onPopState();
  }

  onChange(handler: (state: WorkspaceHistoryState) => void): () => void {
    this._handlers.add(handler);
    return () => {
      this._handlers.delete(handler);
    };
  }
}<|MERGE_RESOLUTION|>--- conflicted
+++ resolved
@@ -27,13 +27,8 @@
 } from "./util.js";
 
 /** class Workspace implements IWorkspace */
-<<<<<<< HEAD
 export class Workspace<T extends WorkspaceInit | WorkspaceInitMultiple> implements IWorkspace<T> {
-  private _monaco: { promise: Promise<typeof monacoNS>; resolve: (value: typeof monacoNS) => void; reject: (reason: any) => void };
-=======
-export class Workspace implements IWorkspace {
   private _monaco: PromiseWithResolvers<typeof monacoNS>;
->>>>>>> 170d1d5b
   private _history: WorkspaceHistory;
   private _fs: FileSystem;
   private _viewState: WorkspaceViewState;
