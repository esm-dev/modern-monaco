--- conflicted
+++ resolved
@@ -11,13 +11,8 @@
 import { render } from "./shiki.js";
 import { getWasmInstance } from "./shiki-wasm.js";
 import { ErrorNotFound, Workspace } from "./workspace.js";
-<<<<<<< HEAD
-import { debunce, decode, isDigital, promiseWithResolvers } from "./util.ts";
+import { debunce, decode, isDigital, promiseWithResolvers } from "./util.js";
 import { init as initLspClient } from "./lsp/client.js";
-=======
-import { debunce, decode, isDigital, promiseWithResolvers } from "./util.js";
-import { init as initLS } from "./lsp/language-service.js";
->>>>>>> 30066019
 
 const editorProps = [
   "autoDetectHighContrast",
