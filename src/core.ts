import type monacoNS from "monaco-editor-core";
import type { Highlighter, RenderOptions, ShikiInitOptions } from "./shiki.ts";
import type { LSPConfig, LSPProvider } from "./lsp/index.ts";
import { createMultiWorkspaceFileSystem, WorkspaceURI } from "./multi-workspace.ts";
import { WorkspaceInit, WorkspaceInitMultiple } from "../types/workspace";

import { parseImportMapFromJson } from "@esm.sh/import-map";
import { version } from "../package.json";

// ! external modules, don't remove the `.js` extension
import { getExtnameFromLanguageId, getLanguageIdFromPath, grammars, initShiki, setDefaultWasmLoader, themes } from "./shiki.js";
import { initShikiMonacoTokenizer, registerShikiMonacoTokenizer } from "./shiki.js";
import { render } from "./shiki.js";
import { getWasmInstance } from "./shiki-wasm.js";
import { ErrorNotFound, Workspace } from "./workspace.js";
import { debunce, decode, isDigital } from "./util.js";
import { init as initLspClient } from "./lsp/client.js";

const editorProps = [
  "autoDetectHighContrast",
  "automaticLayout",
  "contextmenu",
  "cursorBlinking",
  "cursorSmoothCaretAnimation",
  "cursorStyle",
  "cursorWidth",
  "fontFamily",
  "fontLigatures",
  "fontSize",
  "fontVariations",
  "fontWeight",
  "letterSpacing",
  "lineHeight",
  "lineNumbers",
  "lineNumbersMinChars",
  "matchBrackets",
  "minimap",
  "mouseStyle",
  "multiCursorModifier",
  "padding",
  "readOnly",
  "readOnlyMessage",
  "rulers",
  "scrollbar",
  "stickyScroll",
  "tabSize",
  "theme",
  "wordWrap",
];

const errors = {
  NotFound: ErrorNotFound,
};

const cdnUrl = `https://esm.sh/modern-monaco@${version}`;
const syntaxes: { name: string; scopeName: string }[] = [];
const lspProviders: Record<string, LSPProvider> = {};
const lspRegistrations = new Set<string>();

const attr = (el: HTMLElement, name: string): string | null => el.getAttribute(name);
const style = (el: HTMLElement, style: Partial<CSSStyleDeclaration>) => Object.assign(el.style, style);

export interface InitOptionsSingleWorkspace extends ShikiInitOptions {
  /**
     * Virtual file system to be used by the editor.
     */
  workspace?: Workspace<WorkspaceInit>;
  /**
    * Language server protocol configuration.
    */
  lsp?: LSPConfig;
}

export interface InitOptionsMultipleWorkspaces extends ShikiInitOptions {
  workspaces?: Workspace<WorkspaceInitMultiple>[];
  /**
  * Language server protocol configuration.
  */
  lsp?: LSPConfig;
}

export type InitOptions = InitOptionsSingleWorkspace | InitOptionsMultipleWorkspaces;



/** Initialize Monaco editor with optional multi-workspace support */
export async function init(options?: InitOptions): Promise<typeof monacoNS> {
  const langs = (options?.langs ?? []).concat(syntaxes as any[]);
  const highlighter = await initShiki({ ...options, langs });

  // Check if multi-workspace setup is requested
  if (options && 'workspaces' in options && options.workspaces) {
    return initMultiWorkspace(highlighter, options.workspaces, options.lsp);
  }

  // Single workspace setup
  const singleOptions = options as InitOptionsSingleWorkspace | undefined;
  return loadMonaco(highlighter, singleOptions?.workspace, singleOptions?.lsp);
}

/** Initialize multi-workspace Monaco setup */
async function initMultiWorkspace(
  highlighter: Highlighter,
  workspaces: Workspace<WorkspaceInitMultiple>[],
  lsp?: LSPConfig
): Promise<typeof monacoNS> {
  const multiWorkspaceFS = createMultiWorkspaceFileSystem(workspaces);
  const monaco = await loadMonaco(highlighter, multiWorkspaceFS as any, lsp);

  // Initialize each workspace with the Monaco instance
  workspaces.forEach(workspace => workspace.setupMonaco(monaco));

  return monaco;
}

/** Get Monaco instance, handling shared instances for multi-workspace */
async function getMonacoInstance(
  options: InitOptions | undefined,
  highlighter: Highlighter,
  workspace: Workspace<WorkspaceInit> | undefined,
  sharedPromise: Promise<typeof monacoNS> | null
): Promise<typeof monacoNS> {
  if (options && 'workspaces' in options && options.workspaces) {
    return sharedPromise || init(options);
  }
  return loadMonaco(highlighter, workspace, options?.lsp);
}

/** Render a mock editor, then load the monaco editor in background. */
export async function lazy(options?: InitOptions) {
  // Shared Monaco promise for all editors when using multiple workspaces
  let sharedMonacoPromise: Promise<typeof monacoNS> | null = null;

  if (!customElements.get("monaco-editor")) {
    customElements.define(
      "monaco-editor",
      class extends HTMLElement {
        async connectedCallback() {
          const workspaceName = this.getAttribute("workspace");
          let workspace: Workspace<WorkspaceInit> | undefined;
          if (options && 'workspaces' in options && options.workspaces) {
            workspace = options.workspaces.find((w) => w.name === workspaceName);
          } else {
            workspace = (options as InitOptionsSingleWorkspace | undefined)?.workspace;
          }
          const renderOptions: RenderOptions = {};

          // parse editor/render options from attributes
          for (const attrName of this.getAttributeNames()) {
            const key = editorProps.find((k) => k.toLowerCase() === attrName);
            if (key) {
              let value: any = attr(this, attrName);
              if (value === "") {
                value = key === "minimap" || key === "stickyScroll" ? { enabled: true } : true;
              } else {
                value = value.trim();
                if (value === "true") {
                  value = true;
                } else if (value === "false") {
                  value = false;
                } else if (value === "null") {
                  value = null;
                } else if (/^\d+$/.test(value)) {
                  value = Number(value);
                } else if (/^\{.+\}$/.test(value)) {
                  try {
                    value = JSON.parse(value);
                  } catch (error) {
                    value = undefined;
                  }
                }
              }
              if (key === "padding") {
                if (typeof value === "number") {
                  value = { top: value, bottom: value };
                } else if (/^\d+\s+\d+$/.test(value)) {
                  const [top, bottom] = value.split(/\s+/);
                  if (top && bottom) {
                    value = { top: Number(top), bottom: Number(bottom) };
                  }
                } else {
                  value = undefined;
                }
              }
              if (key === "wordWrap" && (value === "on" || value === true)) {
                value = "on";
              }
              if (value !== undefined) {
                renderOptions[key] = value;
              }
            }
          }

          let filename: string | undefined;
          let code: string | undefined;

          // get editor options from `<script class="monaco-editor-options" type="application/json">`
          const firstEl = this.firstElementChild;
          if (firstEl && firstEl.tagName === "SCRIPT" && firstEl.className === "monaco-editor-options") {
            try {
              const v = JSON.parse(firstEl.textContent!);
              if (Array.isArray(v) && v.length === 2) {
                const [input, opts] = v;
                Object.assign(renderOptions, opts);
                // we save the `fontDigitWidth` as a global variable, this is used for keeping the line numbers
                // layout consistent between the SSR render and the client pre-render.
                if (opts.fontDigitWidth) {
                  Reflect.set(globalThis, "__monaco_maxDigitWidth", opts.fontDigitWidth);
                }
                if (typeof input === "string") {
                  code = input;
                } else {
                  filename = input.filename;
                  code = input.code;
                }
              }
            } catch {
              // ignore
            }
            firstEl.remove();
          }

          style(this, { display: "block", position: "relative" });

          // set dimension from width and height attributes
          let widthAttr = attr(this, "width");
          let heightAttr = attr(this, "height");
          if (isDigital(widthAttr) && isDigital(heightAttr)) {
            const width = Number(widthAttr);
            const height = Number(heightAttr);
            style(this, { width: width + "px", height: height + "px" });
            renderOptions.dimension = { width, height };
          } else {
            if (isDigital(widthAttr)) {
              widthAttr += "px";
            }
            if (isDigital(heightAttr)) {
              heightAttr += "px";
            }
            this.style.width ||= widthAttr ?? "100%";
            this.style.height ||= heightAttr ?? "100%";
          }

          const containerEl = document.createElement("div");
          containerEl.className = "monaco-editor-container";
          style(containerEl, { width: "100%", height: "100%" });
          this.appendChild(containerEl);

          if (!filename && workspace) {
            if (workspace.history.state.current) {
              filename = workspace.history.state.current;
            } else if (workspace.entryFile) {
              filename = workspace.entryFile;
              workspace.history.replace(filename);
            } else {
              const rootFiles = (await workspace.fs.readDirectory("/")).filter(([name, type]) => type === 1).map(([name]) => name);
              filename = rootFiles.includes("index.html") ? "index.html" : rootFiles[0];
              if (filename) {
                workspace.history.replace(filename);
              }
            }
          }

          const langs = (options?.langs ?? []).concat(syntaxes as any[]);
          if (renderOptions.language || filename) {
            const lang = renderOptions.language ?? getLanguageIdFromPath(filename!) ?? "plaintext";
            if (!syntaxes.find((s) => s.name === lang)) {
              langs.push(lang);
            }
          }
          if (renderOptions.theme) {
            renderOptions.theme = renderOptions.theme.toLowerCase().replace(/ +/g, "-");
          }

          const highlighter = await initShiki({
            ...options,
            theme: renderOptions.theme ?? options?.theme,
            langs,
          });

          // check the pre-rendered editor, if not exists, render one
          let prerenderEl: HTMLElement | undefined;
          for (const el of this.children) {
            if (el.className === "monaco-editor-prerender") {
              prerenderEl = el as HTMLElement;
              break;
            }
          }
          if (!prerenderEl && filename && workspace) {
            try {
              const code = await workspace.fs.readFile(filename);
              const language = getLanguageIdFromPath(filename);
              prerenderEl = containerEl.cloneNode(true) as HTMLElement;
              prerenderEl.className = "monaco-editor-prerender";
              prerenderEl.innerHTML = render(highlighter, decode(code), { ...renderOptions, language });
            } catch (error) {
              if (error instanceof ErrorNotFound) {
                // ignore
              } else {
                throw error;
              }
            }
          }

          if (prerenderEl) {
            style(prerenderEl, { position: "absolute", top: "0", left: "0" });
            this.appendChild(prerenderEl);
            if (filename && workspace) {
              const viewState = await workspace.viewState.get(filename);
              const scrollTop = viewState?.viewState.scrollTop ?? 0;
              if (scrollTop) {
                const mockEl = prerenderEl.querySelector(".mock-monaco-editor");
                if (mockEl) {
                  mockEl.scrollTop = scrollTop;
                }
              }
            }
          }

<<<<<<< HEAD
          async function createEditor() {
            // Get Monaco instance (shared for multiple workspaces)
            const monaco = await getMonacoInstance(options, highlighter, workspace, sharedMonacoPromise);
            if (options && 'workspaces' in options && options.workspaces && !sharedMonacoPromise) {
              sharedMonacoPromise = Promise.resolve(monaco);
            }
=======
          // load and render editor
          {
            const monaco = await (monacoPromise ?? (monacoPromise = loadMonaco(highlighter, workspace, options?.lsp)));
>>>>>>> 170d1d5b
            const editor = monaco.editor.create(containerEl, renderOptions);
            if (workspace) {
              const storeViewState = () => {
                const currentModel = editor.getModel();
                if (currentModel?.uri.scheme === "file") {
                  const state = editor.saveViewState();
                  if (state) {
                    state.viewState.scrollTop ??= editor.getScrollTop();
                    // Strip workspace prefix for viewState storage to use original URI
                    const uri = currentModel.uri.toString();
                    const storageUri = WorkspaceURI.removeWorkspacePrefix(uri, workspace.name);
                    workspace.viewState.save(storageUri, Object.freeze(state));
                  }
                }
              };
              editor.onDidChangeCursorSelection(debunce(storeViewState, 500));
              editor.onDidScrollChange(debunce(storeViewState, 500));
              workspace.history.onChange((state) => {
                const currentModel = editor.getModel();
                if (currentModel) {
                  // Compare using the original URI (strip workspace prefix from current model)
                  const currentUri = currentModel.uri.toString();
                  const originalUri = WorkspaceURI.removeWorkspacePrefix(currentUri, workspace.name);

                  if (originalUri !== state.current) {
                    workspace._openTextDocument(state.current, editor);
                  }
                }
              });
            }
            if (filename && workspace) {
              try {
                const model = await workspace._openTextDocument(filename, editor);
                // update the model value with the SSR `code` if exists
                if (code && code !== model.getValue()) {
                  model.setValue(code);
                }
              } catch (error) {
                if (error instanceof ErrorNotFound) {
                  if (code) {
                    const dirname = filename.split("/").slice(0, -1).join("/");
                    if (dirname) {
                      await workspace.fs.createDirectory(dirname);
                    }
                    await workspace.fs.writeFile(filename, code);
                    workspace._openTextDocument(filename, editor);
                  } else {
                    // open an empty model
                    editor.setModel(monaco.editor.createModel(""));
                  }
                } else {
                  throw error;
                }
              }
            } else if ((code && (renderOptions.language || filename))) {
              // Check if model already exists to prevent duplicate creation
              let modelUri = filename ? monaco.Uri.file(filename) : undefined;

              // Create workspace-scoped URI for non-default workspaces
              if (modelUri && workspace && workspace.name !== 'default') {
                const transformedPath = WorkspaceURI.addWorkspacePrefix(modelUri.path, workspace.name);
                modelUri = modelUri.with({ path: transformedPath });
              }

              let model = modelUri ? monaco.editor.getModel(modelUri) : null;
              if (!model) {
                model = monaco.editor.createModel(code, renderOptions.language, modelUri);
              } else if (code !== model.getValue()) {
                // Update existing model with new code
                model.setValue(code);
              }
              editor.setModel(model);
            } else {
              // open an empty model
              editor.setModel(monaco.editor.createModel(""));
            }
            // hide the prerender element if exists
            if (prerenderEl) {
              setTimeout(() => {
                const animate = prerenderEl.animate?.([{ opacity: 1 }, { opacity: 0 }], { duration: 200 });
                if (animate) {
                  animate.finished.then(() => prerenderEl.remove());
                } else {
                  // animation API is not supported
                  setTimeout(() => prerenderEl.remove(), 200);
                }
              }, 200);
            }
          }
        }
      },
    );
  }
}

/** Hydrate the monaco editor in the browser. */
export function hydrate(options?: InitOptions) {
  // currently, the `hydrate` function is just an alias of `lazy`
  return lazy(options);
}

/** Load monaco editor core. */
async function loadMonaco(
  highlighter: Highlighter,
  workspace?: Workspace<WorkspaceInit>,
  lsp?: LSPConfig,
): Promise<typeof monacoNS> {
  let importmap: HTMLScriptElement | null = null;
  let editorCoreModuleUrl = `${cdnUrl}/es2022/editor-core.mjs`;
  let lspModuleUrl = `${cdnUrl}/es2022/lsp.mjs`;
  if (importmap = document.querySelector("script[type='importmap']")) {
    try {
      const { imports = {} } = parseImportMapFromJson(importmap.textContent);
      if (imports["modern-monaco/editor-core"]) {
        editorCoreModuleUrl = imports["modern-monaco/editor-core"];
      }
      if (imports["modern-monaco/lsp"]) {
        lspModuleUrl = imports["modern-monaco/lsp"];
      }
    } catch (error) {
      // ignore
    }
  }

  const builtinLSP = (globalThis as any).MonacoEnvironment?.builtinLSP;
  const [monaco, { builtinLSPProviders }]: [typeof import("./editor-core"), typeof import("./lsp")] = await Promise.all([
    import(editorCoreModuleUrl),
    builtinLSP ? import(lspModuleUrl) : Promise.resolve({ builtinLSPProviders: {} }),
  ]);
  const lspProviderMap = { ...builtinLSPProviders, ...lspProviders, ...lsp?.providers };

  // bind the monaco namespace to the workspace&lsp
  workspace?.setupMonaco(monaco);
  if (Object.keys(lspProviderMap).length > 0) {
    initLspClient(monaco);
  }

  // apply the monaco CSS
  if (!document.getElementById("monaco-editor-core-css")) {
    const styleEl = document.createElement("style");
    styleEl.id = "monaco-editor-core-css";
    styleEl.media = "screen";
    // @ts-expect-error `monaco.cssBundle` is injected at build time
    styleEl.textContent = monaco.cssBundle;
    document.head.appendChild(styleEl);
  }

  // set the global `MonacoEnvironment` variable
  Reflect.set(globalThis, "MonacoEnvironment", {
    getWorker: async (_workerId: string, label: string) => {
      if (label === "editorWorkerService") {
        return monaco.createEditorWorkerMain();
      }
    },
    getLanguageIdFromUri: (uri: monacoNS.Uri) => getLanguageIdFromPath(uri.path),
    getExtnameFromLanguageId: getExtnameFromLanguageId,
  });

  // prevent to open a http link which is a model
  monaco.editor.registerLinkOpener({
    async open(link) {
      if ((link.scheme === "https" || link.scheme === "http") && monaco.editor.getModel(link)) {
        return true;
      }
      return false;
    },
  });

  // register the editor opener for the monaco editor
  monaco.editor.registerEditorOpener({
    openCodeEditor: async (editor, resource, selectionOrPosition) => {
      if (workspace && resource.scheme === "file") {
        try {
          // Strip workspace prefix to get the original file URI
          const resourceUri = resource.toString();
          const originalUri = WorkspaceURI.removeWorkspacePrefix(resourceUri, workspace.name);
          await workspace._openTextDocument(originalUri, editor, selectionOrPosition);
          return true;
        } catch (err) {
          if (err instanceof ErrorNotFound) {
            return false;
          }
          throw err;
        }
      }
      try {
        const model = monaco.editor.getModel(resource);
        if (model) {
          editor.setModel(model);
          if (selectionOrPosition) {
            if ("startLineNumber" in selectionOrPosition) {
              editor.setSelection(selectionOrPosition);
            } else {
              editor.setPosition(selectionOrPosition);
            }
            const pos = editor.getPosition();
            if (pos) {
              const svp = editor.getScrolledVisiblePosition(new monaco.Position(pos.lineNumber - 7, pos.column));
              if (svp) {
                editor.setScrollTop(svp.top);
              }
            }
          }
          const isHttpUrl = resource.scheme === "https" || resource.scheme === "http";
          editor.updateOptions({ readOnly: isHttpUrl });
          return true;
        }
      } catch (error) {}
      return false;
    },
  });

  // add keybinding `cmd+k` for opening the quick command palette on macOS
  if (globalThis.navigator?.userAgent?.includes("Macintosh")) {
    monaco.editor.addKeybindingRule({
      keybinding: monaco.KeyMod.CtrlCmd | monaco.KeyCode.KeyK,
      command: "editor.action.quickCommand",
    });
  }

  // use the shiki as the tokenizer for the monaco editor
  const allLanguages = new Set(grammars.filter(g => !g.injectTo).map(g => g.name));
  allLanguages.forEach((id) => {
    const languages = monaco.languages;
    languages.register({ id, aliases: grammars.find(g => g.name === id)?.aliases });
    languages.onLanguage(id, async () => {
      const config = monaco.languageConfigurations[monaco.languageConfigurationAliases[id] ?? id];
      const loadedGrammars = new Set(highlighter.getLoadedLanguages());
      const reqiredGrammars = [id].concat(grammars.find(g => g.name === id)?.embedded ?? []).filter((id) => !loadedGrammars.has(id));
      if (config) {
        languages.setLanguageConfiguration(id, monaco.convertVscodeLanguageConfiguration(config));
      }
      if (reqiredGrammars.length > 0) {
        await highlighter.loadGrammarFromCDN(...reqiredGrammars);
      }

      // register the shiki tokenizer for the language
      registerShikiMonacoTokenizer(monaco, highlighter, id);

      // check if the language is supported by the LSP provider
      let lspLabel = id;
      let lspProvider = lspProviderMap[lspLabel];
      if (!lspProvider) {
        const alias = Object.entries(lspProviderMap).find(([, lsp]) => lsp.aliases?.includes(id));
        if (alias) {
          [lspLabel, lspProvider] = alias;
        }
      }
      if (lspProvider && workspace) {
        // Prevent duplicate language service registration in multi-workspace setups
        const registrationKey = `${id}-${workspace.name}`;
        if (!lspRegistrations.has(registrationKey)) {
          lspRegistrations.add(registrationKey);
          lspProvider.import().then(({ setup }) => setup(monaco, id, lsp?.[lspLabel], lsp?.formatting, workspace));
        }
      }
    });
  });

  // use shiki as the tokenizer of monaco editor
  initShikiMonacoTokenizer(monaco, highlighter);

  return monaco;
}

/** Register a custom language syntax. */
export function registerSyntax(syntax: { name: string; scopeName: string }) {
  syntaxes.push(syntax);
}

/** Register a custom theme. */
export function registerTheme(theme: Record<string, any>) {
  if (theme.name) {
    themes.set(theme.name, theme);
  }
}

/** Register a language server protocol provider. */
export function registerLSPProvider(lang: string, provider: LSPProvider) {
  lspProviders[lang] = provider;
}

// set the shiki wasm default loader
setDefaultWasmLoader(getWasmInstance);

export { errors, Workspace };<|MERGE_RESOLUTION|>--- conflicted
+++ resolved
@@ -317,18 +317,12 @@
             }
           }
 
-<<<<<<< HEAD
-          async function createEditor() {
-            // Get Monaco instance (shared for multiple workspaces)
+          // load and render editor
+          {
             const monaco = await getMonacoInstance(options, highlighter, workspace, sharedMonacoPromise);
             if (options && 'workspaces' in options && options.workspaces && !sharedMonacoPromise) {
               sharedMonacoPromise = Promise.resolve(monaco);
             }
-=======
-          // load and render editor
-          {
-            const monaco = await (monacoPromise ?? (monacoPromise = loadMonaco(highlighter, workspace, options?.lsp)));
->>>>>>> 170d1d5b
             const editor = monaco.editor.create(containerEl, renderOptions);
             if (workspace) {
               const storeViewState = () => {
