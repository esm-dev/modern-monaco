import type monacoNS from "monaco-editor-core";
import type { FormattingOptions } from "vscode-languageserver-types";
import type { Workspace } from "~/workspace.ts";
import type { CreateData, CSSWorker } from "./worker.ts";

// ! external modules, don't remove the `.js` extension
import { walk } from "../../workspace.js";
import * as client from "../client.js";

export async function setup(
  monaco: typeof monacoNS,
  languageId: string,
  languageSettings?: Record<string, unknown>,
  formattingOptions?: FormattingOptions,
  workspace?: Workspace,
) {
  const { tabSize, insertSpaces, insertFinalNewline, trimFinalNewlines } = formattingOptions ?? {};
  const createData: CreateData = {
    language: languageId as "css" | "less" | "scss",
    data: {
      useDefaultDataProvider: true,
      // todo: custom data provider
    },
    format: {
      tabSize,
      insertFinalNewline,
      insertSpaces,
      preserveNewLines: !trimFinalNewlines,
      newlineBetweenSelectors: true,
      newlineBetweenRules: true,
      spaceAroundSelectorSeparator: false,
      braceStyle: "collapse",
    },
    fs: workspace ? await walk(workspace.fs, "/") : undefined,
  };
  const worker = monaco.editor.createWebWorker<CSSWorker>({
<<<<<<< HEAD
    moduleId: "lsp/css/worker",
    label: languageId,
    createData,
    host: client.createHost(workspace),
=======
    worker: getWorker(createData),
    host: ls.createHost(workspace),
>>>>>>> 30066019
  });

  // register language features
  client.registerBasicFeatures(languageId, worker, ["/", "-", ":", "("], workspace);
  client.registerCodeAction(languageId, worker);
  client.registerColorPresentation(languageId, worker);
  client.registerDocumentLinks(languageId, worker);
}

function createWebWorker(): Worker {
  const workerUrl: URL = new URL("./worker.mjs", import.meta.url);
  // create a blob url for cross-origin workers if the url is not same-origin
  if (workerUrl.origin !== location.origin) {
    return new Worker(
      URL.createObjectURL(new Blob([`import "${workerUrl.href}"`], { type: "application/javascript" })),
      { type: "module", name: "css-worker" },
    );
  }
  return new Worker(workerUrl, { type: "module", name: "css-worker" });
}

function getWorker(createData: CreateData) {
  const worker = createWebWorker();
  worker.postMessage(createData);
  return worker;
}<|MERGE_RESOLUTION|>--- conflicted
+++ resolved
@@ -34,15 +34,8 @@
     fs: workspace ? await walk(workspace.fs, "/") : undefined,
   };
   const worker = monaco.editor.createWebWorker<CSSWorker>({
-<<<<<<< HEAD
-    moduleId: "lsp/css/worker",
-    label: languageId,
-    createData,
+    worker: getWorker(createData),
     host: client.createHost(workspace),
-=======
-    worker: getWorker(createData),
-    host: ls.createHost(workspace),
->>>>>>> 30066019
   });
 
   // register language features
