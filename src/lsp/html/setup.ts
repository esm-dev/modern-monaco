import type monacoNS from "monaco-editor-core";
import type { FormattingOptions } from "vscode-languageserver-types";
import type { Workspace } from "~/workspace.ts";
import type { CreateData, HTMLWorker } from "./worker.ts";

// ! external modules, don't remove the `.js` extension
import { walk } from "../../workspace.js";
import * as client from "../client.js";

export async function setup(
  monaco: typeof monacoNS,
  languageId: string,
  languageSettings?: Record<string, unknown>,
  formattingOptions?: FormattingOptions,
  workspace?: Workspace,
) {
  const { editor, languages } = monaco;
  const { tabSize, insertSpaces, insertFinalNewline, trimFinalNewlines } = formattingOptions ?? {};
  const createData: CreateData = {
    suggest: {
      hideAutoCompleteProposals: languageSettings?.hideAutoCompleteProposals as boolean | undefined,
      attributeDefaultValue: languageSettings?.attributeDefaultValue as "empty" | "singlequotes" | "doublequotes" | undefined,
    },
    format: {
      tabSize,
      insertSpaces,
      endWithNewline: insertFinalNewline,
      preserveNewLines: !trimFinalNewlines,
      maxPreserveNewLines: 1,
      indentInnerHtml: false,
      indentHandlebars: false,
      unformatted:
        'default": "a, abbr, acronym, b, bdo, big, br, button, cite, code, dfn, em, i, img, input, kbd, label, map, object, q, samp, select, small, span, strong, sub, sup, textarea, tt, var',
      contentUnformatted: "pre",
      // extraLiners: "head, body, /html",
      extraLiners: "",
      wrapAttributes: "auto",
    },
    data: {
      useDefaultDataProvider: true,
      dataProviders: Array.isArray(languageSettings?.customTags)
        ? { custom: { version: 1.1, tags: languageSettings.customTags as any } }
        : undefined,
    },
    fs: workspace ? await walk(workspace.fs, "/") : undefined,
  };
  const htmlWorker = editor.createWebWorker<HTMLWorker>({
<<<<<<< HEAD
    moduleId: "lsp/html/worker",
    label: languageId,
    createData,
    host: client.createHost(workspace),
=======
    worker: getWorker(createData),
    host: ls.createHost(workspace),
>>>>>>> 30066019
  });
  const workerWithEmbeddedLanguages = client.createWorkerWithEmbeddedLanguages(htmlWorker);

  // register language features
  client.registerEmbedded(languageId, workerWithEmbeddedLanguages, ["css", "javascript", "importmap"]);
  client.registerBasicFeatures(languageId, workerWithEmbeddedLanguages, ["<", "/", "=", '"'], workspace);
  client.registerAutoComplete(languageId, workerWithEmbeddedLanguages, [">", "/", "="]);
  client.registerColorPresentation(languageId, workerWithEmbeddedLanguages); // css color presentation
  client.registerDocumentLinks(languageId, workerWithEmbeddedLanguages);

  // register code lens provider for import maps
  languages.registerCodeLensProvider(languageId, {
    provideCodeLenses: (model, _token) => {
      const m = model.findNextMatch(
        `<script\\s[^>]*?type=['"]importmap['"]`,
        { lineNumber: 4, column: 1 },
        true,
        false,
        null,
        false,
      );
      if (m) {
        const m2 = model.findNextMatch(
          `"imports":\\s*\\{`,
          m.range.getEndPosition(),
          true,
          false,
          null,
          false,
        );
        return {
          lenses: [
            {
              range: (m2 ?? m).range,
              command: {
                id: "search-npm-package",
                title: "$(sparkle-filled) Search packages on NPM",
                tooltip: "Search packages on NPM",
                arguments: [model],
              },
            },
          ],
          dispose: () => {},
        };
      }
    },
  });
}

function createWebWorker(): Worker {
  const workerUrl: URL = new URL("./worker.mjs", import.meta.url);
  // create a blob url for cross-origin workers if the url is not same-origin
  if (workerUrl.origin !== location.origin) {
    return new Worker(
      URL.createObjectURL(new Blob([`import "${workerUrl.href}"`], { type: "application/javascript" })),
      { type: "module", name: "html-worker" },
    );
  }
  return new Worker(workerUrl, { type: "module", name: "html-worker" });
}

function getWorker(createData: CreateData) {
  const worker = createWebWorker();
  worker.postMessage(createData);
  return worker;
}<|MERGE_RESOLUTION|>--- conflicted
+++ resolved
@@ -45,15 +45,8 @@
     fs: workspace ? await walk(workspace.fs, "/") : undefined,
   };
   const htmlWorker = editor.createWebWorker<HTMLWorker>({
-<<<<<<< HEAD
-    moduleId: "lsp/html/worker",
-    label: languageId,
-    createData,
+    worker: getWorker(createData),
     host: client.createHost(workspace),
-=======
-    worker: getWorker(createData),
-    host: ls.createHost(workspace),
->>>>>>> 30066019
   });
   const workerWithEmbeddedLanguages = client.createWorkerWithEmbeddedLanguages(htmlWorker);
 
