import { build as esbuild } from "https://deno.land/x/esbuild@v0.25.9/mod.js";
import { grammars as shikiGrammars, injections } from "../node_modules/tm-grammars/index.js";
import { themes as shikiThemes } from "../node_modules/tm-themes/index.js";
import { wasmBinary } from "../node_modules/@shikijs/engine-oniguruma/dist/wasm-inlined.mjs";

const build = (entryPoints: string[], define?: Record<string, string>) => {
  return esbuild({
    target: "esnext",
    format: "esm",
    platform: "browser",
    outdir: "dist",
    bundle: true,
    treeShaking: true,
    logLevel: "info",
    define,
    loader: {
      ".ttf": "dataurl",
    },
<<<<<<< HEAD
    external: [
      "typescript",
      "*/editor-core.js",
      "*/editor-worker.js",
      "*/client.js",
      "*/libs.js",
      "*/onig.wasm",
      "*/setup.js",
      "*/shiki-wasm.js",
      "*/shiki.js",
      "*/util.js",
      "*/worker.js",
      buildShiki ? "" : "*/core.js",
      buildEditorCore ? "" : "*/workspace.js",
      buildEditorCore ? "" : "*/cache.js",
=======
    outExtension: {
      ".js": ".mjs",
    },
    plugins: [
      {
        name: "external",
        setup(build: any) {
          build.onResolve({ filter: /.*/ }, (args: { path: string; resolveDir: string }) => {
            if (args.path === "typescript" || args.path.endsWith(".wasm")) {
              return {
                path: args.path,
                external: true,
              };
            }
            if (
              args.path.endsWith(".js") && args.path.startsWith(".")
              && args.resolveDir.startsWith(new URL(import.meta.resolve("../src")).pathname)
            ) {
              return {
                path: args.path.replace(".js", ".mjs"),
                external: true,
              };
            }
            return {};
          });
        },
      },
>>>>>>> 30066019
    ],
    entryPoints,
  });
};
const bundleTypescriptLibs = async () => {
  const dtsFiles: string[] = [];
  const libDir = "node_modules/typescript/lib";
  const entries = Deno.readDir(libDir);
  for await (const entry of entries) {
    if (entry.name.startsWith("lib.") && entry.name.endsWith(".d.ts")) {
      dtsFiles.push(entry.name);
    }
  }
  dtsFiles.sort();
  const libs = Object.fromEntries(
    await Promise.all(dtsFiles.map(async (name) => {
      return [name, await Deno.readTextFile(libDir + "/" + name)];
    })),
  );
  await Deno.writeTextFile(
    "dist/lsp/typescript/libs.mjs",
    "export default " + JSON.stringify(libs, undefined, 2),
  );
};
const modifyEditorCore = async () => {
  const js = await Deno.readTextFile("dist/editor-core.mjs");
  const ret = await esbuild({
    entryPoints: ["dist/editor-core.css"],
    minify: true,
    write: false,
  });
  const css = ret.outputFiles[0].text;
  const addonCss =
    `.monaco-inputbox input{outline:1px solid var(--vscode-focusBorder)} .rename-box input{color:inherit;font-family:inherit;font-size:100%;}.monaco-editor .rename-box .rename-input-with-button{width:auto}`;
  await Deno.writeTextFile("dist/editor-core.mjs", js + "\nexport const cssBundle = " + JSON.stringify(css + addonCss));
};
const copyDts = (...files: [src: string, dest: string][]) => {
  return Promise.all(files.map(([src, dest]) => Deno.copyFile("node_modules/" + src, "types/" + dest)));
};
const tmDefine = () => {
  const keys = ["name", "scopeName", "aliases", "embedded", "embeddedIn", "injectTo"];

  // add aliases for javascript and typescript
  shikiGrammars.find((g) => g.name === "javascript")!.aliases = ["js", "mjs", "cjs"];
  shikiGrammars.find((g) => g.name === "typescript")!.aliases = ["ts", "mts", "cts"];

  // update embedded grammars
  shikiGrammars.find((g) => g.name === "html")!.embedded = ["json", "css", "javascript"];
  for (const id of ["javascript", "typescript", "jsx", "tsx"]) {
    shikiGrammars.find((v) => v.name === id)!.embedded = ["html", "css"];
  }

  const grammars = shikiGrammars.map((v) => Object.fromEntries(keys.map((k) => [k, v[k as keyof typeof v]])));
  const injections_grammars = injections.map((v) => Object.fromEntries(keys.map((k) => [k, v[k as keyof typeof v]])));

  return {
    SHIKI_THEMES: JSON.stringify(shikiThemes.map((v) => v.name)),
    SHIKI_GRAMMARS: JSON.stringify([...grammars, ...injections_grammars]),
  };
};
const buildEditorCore = async () => {
  await build([
    "src/editor-core.ts",
    "src/editor-worker.ts",
    "src/editor-worker-main.ts",
  ]);
  await modifyEditorCore();
  await Deno.remove("dist/editor-core.css").catch(() => {});
  await Deno.remove("dist/editor-core.css.map").catch(() => {});
};
const buildDist = async () => {
  await build([
    "src/cache.ts",
    "src/index.ts",
    "src/core.ts",
    "src/shiki-wasm.ts",
    "src/util.ts",
    "src/workspace.ts",
    "src/ssr/index.ts",
    "src/ssr/workerd.ts",
    "src/lsp/index.ts",
    "src/lsp/css/setup.ts",
    "src/lsp/css/worker.ts",
    "src/lsp/html/setup.ts",
    "src/lsp/html/worker.ts",
    "src/lsp/json/setup.ts",
    "src/lsp/json/worker.ts",
    "src/lsp/client.ts",
    "src/lsp/typescript/setup.ts",
    "src/lsp/typescript/worker.ts",
  ]);
  await build(["src/shiki.ts"], tmDefine());
};
const buildTypes = async () => {
  await copyDts(
    ["monaco-editor-core/esm/vs/editor/editor.api.d.ts", "monaco.d.ts"],
    ["vscode-json-languageservice/lib/esm/jsonSchema.d.ts", "jsonSchema.d.ts"],
  );
  await Deno.writeTextFile(
    "types/textmate.d.ts",
    [
      "export type TextmateThemeName = " + shikiThemes.map((v) => JSON.stringify(v.name)).join(" | ") + ";",
      "export type TextmateGrammarName = " + shikiGrammars.map((v) => JSON.stringify(v.name)).join(" | ") + ";",
    ].join("\n"),
  );
};
const debounce = (fn: () => void, ms: number) => {
  let timer: number | null = null;
  return () => {
    if (timer) {
      clearTimeout(timer);
    }
    timer = setTimeout(() => {
      timer = null;
      fn();
    }, ms);
  };
};

if (import.meta.main) {
  // clean previous build
  await Deno.remove("dist", { recursive: true }).catch(() => {});

  await buildEditorCore();
  await buildDist();
  await buildTypes();
  await bundleTypescriptLibs();
  await Deno.writeFile("dist/onig.wasm", wasmBinary);

  if (Deno.args.includes("--watch")) {
    const buildDistTask = debounce(() => {
      buildDist().catch(err => console.error(err));
    }, 500);
    const buildEditorCoreTask = debounce(() => {
      buildEditorCore().catch(err => console.error(err));
    }, 500);
    const watcher = Deno.watchFs("src", { recursive: true });
    console.log("Watching for file changes...");
    for await (const event of watcher) {
      const filename = event.paths[0].slice(new URL("src", "file://" + Deno.cwd() + "/").pathname.length + 1);
      if (filename === "editor-core.ts" || filename === "editor-worker.ts") {
        buildEditorCoreTask();
      } else {
        buildDistTask();
      }
    }
  } else {
    Deno.exit(0);
  }
}<|MERGE_RESOLUTION|>--- conflicted
+++ resolved
@@ -16,23 +16,6 @@
     loader: {
       ".ttf": "dataurl",
     },
-<<<<<<< HEAD
-    external: [
-      "typescript",
-      "*/editor-core.js",
-      "*/editor-worker.js",
-      "*/client.js",
-      "*/libs.js",
-      "*/onig.wasm",
-      "*/setup.js",
-      "*/shiki-wasm.js",
-      "*/shiki.js",
-      "*/util.js",
-      "*/worker.js",
-      buildShiki ? "" : "*/core.js",
-      buildEditorCore ? "" : "*/workspace.js",
-      buildEditorCore ? "" : "*/cache.js",
-=======
     outExtension: {
       ".js": ".mjs",
     },
@@ -60,7 +43,6 @@
           });
         },
       },
->>>>>>> 30066019
     ],
     entryPoints,
   });
